/*
 *      Copyright (C) 2012-2015 DataStax Inc.
 *
 *   Licensed under the Apache License, Version 2.0 (the "License");
 *   you may not use this file except in compliance with the License.
 *   You may obtain a copy of the License at
 *
 *      http://www.apache.org/licenses/LICENSE-2.0
 *
 *   Unless required by applicable law or agreed to in writing, software
 *   distributed under the License is distributed on an "AS IS" BASIS,
 *   WITHOUT WARRANTIES OR CONDITIONS OF ANY KIND, either express or implied.
 *   See the License for the specific language governing permissions and
 *   limitations under the License.
 */
package com.datastax.driver.core;

import java.lang.ref.WeakReference;
import java.net.InetSocketAddress;
import java.util.HashSet;
import java.util.Iterator;
import java.util.List;
import java.util.Queue;
import java.util.concurrent.*;
import java.util.concurrent.atomic.AtomicBoolean;
import java.util.concurrent.atomic.AtomicInteger;
import java.util.concurrent.atomic.AtomicReference;

import com.google.common.collect.Lists;
import com.google.common.collect.MapMaker;
import com.google.common.util.concurrent.*;
import io.netty.bootstrap.Bootstrap;
import io.netty.channel.*;
import io.netty.channel.group.ChannelGroup;
import io.netty.channel.group.DefaultChannelGroup;
import io.netty.channel.socket.SocketChannel;
import io.netty.handler.ssl.SslHandler;
import io.netty.handler.timeout.IdleStateEvent;
import io.netty.handler.timeout.IdleStateHandler;
import io.netty.util.HashedWheelTimer;
import io.netty.util.Timeout;
import io.netty.util.TimerTask;
import io.netty.util.concurrent.GlobalEventExecutor;
import javax.net.ssl.SSLEngine;
import org.slf4j.Logger;
import org.slf4j.LoggerFactory;

import static io.netty.handler.timeout.IdleState.ALL_IDLE;

import com.datastax.driver.core.exceptions.AuthenticationException;
import com.datastax.driver.core.exceptions.DriverException;
import com.datastax.driver.core.utils.MoreFutures;

// For LoggingHandler
//import org.jboss.netty.handler.logging.LoggingHandler;
//import org.jboss.netty.logging.InternalLogLevel;

/**
 * A connection to a Cassandra Node.
 */
class Connection {

    private static final Logger logger = LoggerFactory.getLogger(Connection.class);
    private static final byte[] EMPTY_BYTE_ARRAY = new byte[0];

    private static final boolean DISABLE_COALESCING = SystemProperties.getBoolean("com.datastax.driver.DISABLE_COALESCING", false);

    enum State {OPEN, TRASHED, RESURRECTING, GONE }

    final AtomicReference<State> state = new AtomicReference<State>(State.OPEN);

    volatile long maxIdleTime;

    public final InetSocketAddress address;
    private final String name;

    private volatile Channel channel;
    private final Factory factory;

    private final Dispatcher dispatcher;

    // Used by connection pooling to count how many requests are "in flight" on that connection.
    public final AtomicInteger inFlight = new AtomicInteger(0);

    private final AtomicInteger writer = new AtomicInteger(0);
    private volatile String keyspace;

    private volatile boolean isInitialized;
    private volatile boolean isDefunct;

    private final AtomicReference<ConnectionCloseFuture> closeFuture = new AtomicReference<ConnectionCloseFuture>();

    private final AtomicReference<HostConnectionPool> poolRef = new AtomicReference<HostConnectionPool>();

    /**
     /**
     * Create a new connection to a Cassandra node and associate it with the given pool.
     *
     * @param name the connection name
     * @param address the remote address
     * @param factory the connection factory to use
     * @param pool the pool this connection belongs to. May be null if this connection does not belong to a pool.
     *             Note that an existing connection can also be associated to a pool later with {@link #setPool(HostConnectionPool)}.
     */
    protected Connection(String name, InetSocketAddress address, Factory factory, HostConnectionPool pool) {
        this.address = address;
        this.factory = factory;
        this.dispatcher = new Dispatcher();
        this.name = name;
        this.poolRef.set(pool);
    }

    /**
     * Create a new connection to a Cassandra node.
     */
    Connection(String name, InetSocketAddress address, Factory factory) {
        this(name, address, factory, null);
    }

    public ListenableFuture<Void> initAsync() {
        if (factory.isShutdown)
            return Futures.immediateFailedFuture(new ConnectionException(address, "Connection factory is shut down"));

        int protocolVersion = factory.protocolVersion == 1 ? 1 : 2;
        final SettableFuture<Void> channelReadyFuture = SettableFuture.create();

        try {
            Bootstrap bootstrap = factory.newBootstrap();
            ProtocolOptions protocolOptions = factory.configuration.getProtocolOptions();
<<<<<<< HEAD
            ProtocolVersion protocolVersion = factory.protocolVersion == null ? ProtocolVersion.NEWEST_SUPPORTED : factory.protocolVersion;
            bootstrap.setPipelineFactory(new PipelineFactory(this, protocolVersion, protocolOptions.getCompression().compressor, protocolOptions.getSSLOptions(),
                factory.configuration.getPoolingOptions().getHeartbeatIntervalSeconds(), factory.timer));
=======
            bootstrap.handler(
                new Initializer(this, protocolVersion, protocolOptions.getCompression().compressor(), protocolOptions.getSSLOptions(),
                    factory.configuration.getPoolingOptions().getHeartbeatIntervalSeconds(),
                    factory.configuration.getNettyOptions()));
>>>>>>> 74285f81

            ChannelFuture future = bootstrap.connect(address);

            writer.incrementAndGet();
            future.addListener(new ChannelFutureListener() {
                @Override
                public void operationComplete(ChannelFuture future) throws Exception {
                    writer.decrementAndGet();
                    channel = future.channel();
                    if (isClosed()) {
                        channel.close().addListener(new ChannelFutureListener() {
                            @Override
                            public void operationComplete(ChannelFuture future) throws Exception {
                                channelReadyFuture.setException(new TransportException(Connection.this.address, "Connection closed during initialization."));
                            }
                        });
                    } else {
                        Connection.this.factory.allChannels.add(channel);
                        if (!future.isSuccess()) {
                            if (logger.isDebugEnabled())
                                logger.debug(String.format("%s Error connecting to %s%s", Connection.this, Connection.this.address, extractMessage(future.cause())));
                            channelReadyFuture.setException(new TransportException(Connection.this.address, "Cannot connect", future.cause()));
                        } else {
                            logger.debug("{} Connection opened successfully", Connection.this);
                            channel.closeFuture().addListener(new ChannelCloseListener());
                            channelReadyFuture.set(null);
                        }
                    }
                }
            });
        } catch (RuntimeException e) {
            closeAsync().force();
            throw e;
        }

        Executor initExecutor = factory.manager.configuration.getPoolingOptions().getInitializationExecutor();

        ListenableFuture<Void> initializeTransportFuture = Futures.transform(channelReadyFuture,
            onChannelReady(protocolVersion, initExecutor), initExecutor);

        // Fallback on initializeTransportFuture so we can properly propagate specific exceptions.
        ListenableFuture<Void> initFuture = Futures.withFallback(initializeTransportFuture, new FutureFallback<Void>() {
            @Override
            public ListenableFuture<Void> create(Throwable t) throws Exception {
                SettableFuture<Void> future = SettableFuture.create();
                // Make sure the connection gets properly closed.
                if (t instanceof ClusterNameMismatchException || t instanceof UnsupportedProtocolVersionException) {
                    // These exceptions cause the node to be ignored, so just propagate
                    closeAsync().force();
                    future.setException(t);
                } else {
                    // Defunct to ensure that the error will be signaled (marking the host down)
                    Exception e = (t instanceof ConnectionException || t instanceof DriverException || t instanceof InterruptedException)
                        ? (Exception)t
                        : new ConnectionException(Connection.this.address,
                        String.format("Unexpected error during transport initialization (%s)", t),
                        t);
                    future.setException(defunct(e));
                }
                return future;
            }
        }, initExecutor);

        // If initFuture fails, close the connection.  This is needed as withFallback doesn't account for cancel.
        Futures.addCallback(initFuture, new FutureCallback<Void>() {
            @Override
            public void onSuccess(Void result) {
                isInitialized = true;
            }

            @Override
            public void onFailure(Throwable t) {
                if (!isClosed()) {
                    closeAsync().force();
                }
            }
        }, initExecutor);

        return initFuture;
    }

    private static String extractMessage(Throwable t) {
        if (t == null)
            return "";
        String msg = t.getMessage() == null || t.getMessage().isEmpty()
                   ? t.toString()
                   : t.getMessage();
        return " (" + msg + ')';
    }

<<<<<<< HEAD
    private void initializeTransport(ProtocolVersion version, String clusterName) throws ConnectionException, InterruptedException, UnsupportedProtocolVersionException, ClusterNameMismatchException {
        try {
            ProtocolOptions.Compression compression = factory.configuration.getProtocolOptions().getCompression();
            Message.Response response = write(new Requests.Startup(compression)).get();
            switch (response.type) {
                case READY:
                    break;
                case ERROR:
                    Responses.Error error = (Responses.Error)response;
                    // Testing for a specific string is a tad fragile but well, we don't have much choice
                    if (error.code == ExceptionCode.PROTOCOL_ERROR && error.message.contains("Invalid or unsupported protocol version"))
                        throw unsupportedProtocolVersionException(version, error.serverProtocolVersion);
                    throw defunct(new TransportException(address, String.format("Error initializing connection: %s", error.message)));
                case AUTHENTICATE:
                    Authenticator authenticator = factory.authProvider.newAuthenticator(address);
                    switch (version) {
                        case V1:
                            if (authenticator instanceof ProtocolV1Authenticator)
                                authenticateV1(authenticator);
                            else
                                // DSE 3.x always uses SASL authentication backported from protocol v2
                                authenticateV2(authenticator);
                            break;
                        case V2:
                        case V3:
                            authenticateV2(authenticator);
                            break;
                        default:
                            throw defunct(version.unsupported());
                    }
                    break;
                default:
                    throw defunct(new TransportException(address, String.format("Unexpected %s response message from server to a STARTUP message", response.type)));
=======
    private AsyncFunction<Void, Void> onChannelReady(final int protocolVersion, final Executor initExecutor) {
        return new AsyncFunction<Void, Void>() {
            @Override
            public ListenableFuture<Void> apply(Void input) throws Exception {
                ProtocolOptions.Compression compression = factory.configuration.getProtocolOptions().getCompression();
                Future startupResponseFuture = write(new Requests.Startup(compression));
                return Futures.transform(startupResponseFuture,
                    onStartupResponse(protocolVersion, initExecutor), initExecutor);
>>>>>>> 74285f81
            }
        };
    }

<<<<<<< HEAD
            checkClusterName(version, clusterName);
        } catch (BusyConnectionException e) {
            throw defunct(new DriverInternalError("Newly created connection should not be busy"));
        } catch (ExecutionException e) {
            throw defunct(new ConnectionException(address, String.format("Unexpected error during transport initialization (%s)", e.getCause()), e.getCause()));
        }
    }

    private UnsupportedProtocolVersionException unsupportedProtocolVersionException(ProtocolVersion triedVersion, ProtocolVersion serverProtocolVersion) {
        logger.debug("Got unsupported protocol version error from {} for version {} server supports version {}", address, triedVersion, serverProtocolVersion);
        return new UnsupportedProtocolVersionException(address, triedVersion, serverProtocolVersion);
=======
    private AsyncFunction<Message.Response, Void> onStartupResponse(final int protocolVersion, final Executor initExecutor) {
        return new AsyncFunction<Message.Response, Void>() {
            @Override
            public ListenableFuture<Void> apply(Message.Response response) throws Exception {
                switch (response.type) {
                    case READY:
                        return checkClusterName(initExecutor);
                    case ERROR:
                        Responses.Error error = (Responses.Error)response;
                        // Testing for a specific string is a tad fragile but well, we don't have much choice
                        if (error.code == ExceptionCode.PROTOCOL_ERROR && error.message.contains("Invalid or unsupported protocol version"))
                            throw unsupportedProtocolVersionException(protocolVersion);
                        throw new TransportException(address, String.format("Error initializing connection: %s", error.message));
                    case AUTHENTICATE:
                        Authenticator authenticator = factory.authProvider.newAuthenticator(address);
                        if (protocolVersion == 1)
                        {
                            if (authenticator instanceof ProtocolV1Authenticator)
                                return authenticateV1(authenticator, initExecutor);
                            else
                                // DSE 3.x always uses SASL authentication backported from protocol v2
                                return authenticateV2(authenticator, initExecutor);
                        }
                        else
                            return authenticateV2(authenticator, initExecutor);
                    default:
                        throw new TransportException(address, String.format("Unexpected %s response message from server to a STARTUP message", response.type));
                }
            }
        };
    }

    // Due to C* gossip bugs, system.peers may report nodes that are gone from the cluster.
    // If these nodes have been recommissionned to another cluster and are up, nothing prevents the driver from connecting
    // to them. So we check that the cluster the node thinks it belongs to is our cluster (JAVA-397).
    private ListenableFuture<Void> checkClusterName(final Executor executor) {
        final String expected = factory.manager.metadata.clusterName;

        // At initialization, the cluster is not known yet
        if (expected == null)
            return MoreFutures.VOID_SUCCESS;

        DefaultResultSetFuture clusterNameFuture = new DefaultResultSetFuture(null,new Requests.Query("select cluster_name from system.local"));
        try {
            write(clusterNameFuture);
            return Futures.transform(clusterNameFuture,
                new AsyncFunction<ResultSet, Void>() {
                    @Override
                    public ListenableFuture<Void> apply(ResultSet rs) throws Exception {
                        Row row = rs.one();
                        String actual = row.getString("cluster_name");
                        if (!expected.equals(actual))
                            throw new ClusterNameMismatchException(address, actual, expected);
                        return MoreFutures.VOID_SUCCESS;
                    }
                }, executor);
        } catch (Exception e) {
            return Futures.immediateFailedFuture(e);
        }
>>>>>>> 74285f81
    }

    private ListenableFuture<Void> authenticateV1(Authenticator authenticator, final Executor executor) {
        Requests.Credentials creds = new Requests.Credentials(((ProtocolV1Authenticator)authenticator).getCredentials());
        try {
            Future authResponseFuture = write(creds);
            return Futures.transform(authResponseFuture,
                new AsyncFunction<Message.Response, Void>() {
                    @Override
                    public ListenableFuture<Void> apply(Message.Response authResponse) throws Exception {
                        switch (authResponse.type) {
                            case READY:
                                return checkClusterName(executor);
                            case ERROR:
                                throw new AuthenticationException(address, ((Responses.Error)authResponse).message);
                            default:
                                throw new TransportException(address, String.format("Unexpected %s response message from server to a CREDENTIALS message", authResponse.type));
                        }
                    }
                }, executor);
        } catch (Exception e) {
            return Futures.immediateFailedFuture(e);
        }
    }

    private ListenableFuture<Void> authenticateV2(final Authenticator authenticator, final Executor executor) {
        byte[] initialResponse = authenticator.initialResponse();
        if (null == initialResponse)
            initialResponse = EMPTY_BYTE_ARRAY;

        try {
            Future authResponseFuture = write(new Requests.AuthResponse(initialResponse));
            return Futures.transform(authResponseFuture, onV2AuthResponse(authenticator, executor), executor);
        } catch (Exception e) {
            return Futures.immediateFailedFuture(e);
        }
    }

    private AsyncFunction<Message.Response, Void> onV2AuthResponse(final Authenticator authenticator, final Executor executor) {
        return new AsyncFunction<Message.Response, Void>() {
            @Override
            public ListenableFuture<Void> apply(Message.Response authResponse) throws Exception {
                switch (authResponse.type) {
                    case AUTH_SUCCESS:
                        logger.trace("{} Authentication complete", this);
                        authenticator.onAuthenticationSuccess(((Responses.AuthSuccess)authResponse).token);
                        return checkClusterName(executor);
                    case AUTH_CHALLENGE:
                        byte[] responseToServer = authenticator.evaluateChallenge(((Responses.AuthChallenge)authResponse).token);
                        if (responseToServer == null) {
                            // If we generate a null response, then authentication has completed, proceed without
                            // sending a further response back to the server.
                            logger.trace("{} Authentication complete (No response to server)", this);
                            return checkClusterName(executor);
                        } else {
                            // Otherwise, send the challenge response back to the server
                            logger.trace("{} Sending Auth response to challenge", this);
                            Future nextResponseFuture = write(new Requests.AuthResponse(responseToServer));
                            return Futures.transform(nextResponseFuture, onV2AuthResponse(authenticator, executor), executor);
                        }
                    case ERROR:
                        // This is not very nice, but we're trying to identify if we
                        // attempted v2 auth against a server which only supports v1
                        // The AIOOBE indicates that the server didn't recognise the
                        // initial AuthResponse message
                        String message = ((Responses.Error)authResponse).message;
                        if (message.startsWith("java.lang.ArrayIndexOutOfBoundsException: 15"))
                            message = String.format("Cannot use authenticator %s with protocol version 1, "
                                + "only plain text authentication is supported with this protocol version", authenticator);
                        throw new AuthenticationException(address, message);
                    default:
                        throw new TransportException(address, String.format("Unexpected %s response message from server to authentication message", authResponse.type));
                }
            }
        };
    }

<<<<<<< HEAD
    // Due to C* gossip bugs, system.peers may report nodes that are gone from the cluster.
    // If these nodes have been recommissionned to another cluster and are up, nothing prevents the driver from connecting
    // to them. So we check that the cluster the node thinks it belongs to is our cluster (JAVA-397).
    private void checkClusterName(ProtocolVersion version, String expected) throws ClusterNameMismatchException, ConnectionException, BusyConnectionException, ExecutionException, InterruptedException {
        // At initialization, the cluster is not known yet
        if (expected == null)
            return;

        DefaultResultSetFuture future = new DefaultResultSetFuture(null, version, new Requests.Query("select cluster_name from system.local"));
        write(future);
        Row row = future.get().one();
        String actual = row.getString("cluster_name");
        if (!expected.equals(actual))
            throw new ClusterNameMismatchException(address, actual, expected);
=======
    private UnsupportedProtocolVersionException unsupportedProtocolVersionException(int triedVersion) {
        logger.debug("Got unsupported protocol version error from {} for version {}", address, triedVersion);
        return new UnsupportedProtocolVersionException(address, triedVersion);
>>>>>>> 74285f81
    }

    public boolean isDefunct() {
        return isDefunct;
    }

    public int maxAvailableStreams() {
        return dispatcher.streamIdHandler.maxAvailableStreams();
    }

    <E extends Exception> E defunct(E e) {
        if (logger.isDebugEnabled())
            logger.debug("Defuncting connection to " + address, e);
        isDefunct = true;

        ConnectionException ce = e instanceof ConnectionException
                               ? (ConnectionException)e
                               : new ConnectionException(address, "Connection problem", e);

        Host host = factory.manager.metadata.getHost(address);
        if (host != null) {
            // This will trigger onDown, including when the defunct Connection is part of a reconnection attempt, which is redundant.
            // This is not too much of a problem since calling onDown on a node that is already down has no effect.
            boolean isDown = factory.manager.signalConnectionFailure(host, ce, host.wasJustAdded());
            notifyOwnerWhenDefunct(isDown);
        }

        // Force the connection to close to make sure the future completes. Otherwise force() might never get called and
        // threads will wait on the future forever.
        // (this also errors out pending handlers)
        closeAsync().force();

        return e;
    }

    protected void notifyOwnerWhenDefunct(boolean hostIsDown) {
        // If an error happens during initialization, the owner will detect it and take appropriate action
        if (!isInitialized)
            return;

        HostConnectionPool pool = this.poolRef.get();
        if (pool == null)
            return;

        if (hostIsDown) {
            pool.closeAsync().force();
        } else {
            pool.replaceDefunctConnection(this);
        }
    }

    public String keyspace() {
        return keyspace;
    }

    public void setKeyspace(String keyspace) throws ConnectionException {
        if (keyspace == null)
            return;

        if (this.keyspace != null && this.keyspace.equals(keyspace))
            return;

        Future future = null;
        try {
            logger.trace("{} Setting keyspace {}", this, keyspace);
            long timeout = factory.getConnectTimeoutMillis();
            // Note: we quote the keyspace below, because the name is the one coming from Cassandra, so it's in the right case already
            future = write(new Requests.Query("USE \"" + keyspace + '"'));
            Message.Response response = Uninterruptibles.getUninterruptibly(future, timeout, TimeUnit.MILLISECONDS);
            switch (response.type) {
                case RESULT:
                    this.keyspace = keyspace;
                    break;
                default:
                    // The code set the keyspace only when a successful 'use'
                    // has been perform, so there shouldn't be any error here.
                    // It can happen however that the node we're connecting to
                    // is not up on the schema yet. In that case, defuncting
                    // the connection is not a bad choice.
                    String message = String.format("Problem while setting keyspace, got %s as response", response);
                    logger.warn("{} {}", this, message);
                    defunct(new ConnectionException(address, message));
                    break;
            }
        } catch (ConnectionException e) {
            throw defunct(e);
        } catch (TimeoutException e) {
            // We've given up waiting on the future, but it's still running. Cancel to make sure that the request timeout logic
            // (readTimeout) will not kick in, because that would release the connection. This will work since connectTimeout is
            // generally lower than readTimeout (and if not, we'll get an ExecutionException and defunct below).
            future.cancel(true);
            logger.warn(String.format("Timeout while setting keyspace on connection to %s. This should not happen but is not critical (it will retried)", address));
            // Rethrow so that the caller will not try to use the connection, but do not defunct as we don't want to mark down
            throw new ConnectionException(address, "Timeout while setting keyspace on connection");
        } catch (BusyConnectionException e) {
            logger.warn(String.format("Tried to set the keyspace on busy connection to %s. This should not happen but is not critical (it will retried)", address));
            throw new ConnectionException(address, "Tried to set the keyspace on busy connection");
        } catch (ExecutionException e) {
            throw defunct(new ConnectionException(address, "Error while setting keyspace", e));
        }
    }

    /**
     * Write a request on this connection.
     *
     * @param request the request to send
     * @return a future on the server response
     *
     * @throws ConnectionException if the connection is closed
     * @throws TransportException if an I/O error while sending the request
     */
    public Future write(Message.Request request) throws ConnectionException, BusyConnectionException {
        Future future = new Future(request);
        write(future);
        return future;
    }

    public ResponseHandler write(ResponseCallback callback) throws ConnectionException, BusyConnectionException {
        return write(callback, true);
    }

    public ResponseHandler write(ResponseCallback callback, boolean startTimeout) throws ConnectionException, BusyConnectionException {

        Message.Request request = callback.request();

        ResponseHandler handler = new ResponseHandler(this, callback);
        dispatcher.add(handler);
        request.setStreamId(handler.streamId);

        /*
         * We check for close/defunct *after* having set the handler because closing/defuncting
         * will set their flag and then error out handler if need. So, by doing the check after
         * having set the handler, we guarantee that even if we race with defunct/close, we may
         * never leave a handler that won't get an answer or be errored out.
         */
        if (isDefunct) {
            dispatcher.removeHandler(handler, true);
            throw new ConnectionException(address, "Write attempt on defunct connection");
        }

        if (isClosed()) {
            dispatcher.removeHandler(handler, true);
            throw new ConnectionException(address, "Connection has been closed");
        }

        logger.trace("{} writing request {}", this, request);
        writer.incrementAndGet();

        if (DISABLE_COALESCING) {
            channel.writeAndFlush(request).addListener(writeHandler(request, handler));
        } else {
            flush(new FlushItem(channel, request, writeHandler(request, handler)));
        }
        if (startTimeout)
            handler.startTimeout();

        return handler;
    }

    private ChannelFutureListener writeHandler(final Message.Request request, final ResponseHandler handler) {
        return new ChannelFutureListener() {
            @Override
            public void operationComplete(ChannelFuture writeFuture) {

                writer.decrementAndGet();

                if (!writeFuture.isSuccess()) {
                    logger.debug("{} Error writing request {}", Connection.this, request);
                    // Remove this handler from the dispatcher so it don't get notified of the error
                    // twice (we will fail that method already)
                    dispatcher.removeHandler(handler, true);

                    final ConnectionException ce;
                    if (writeFuture.cause() instanceof java.nio.channels.ClosedChannelException) {
                        ce = new TransportException(address, "Error writing: Closed channel");
                    } else {
                        ce = new TransportException(address, "Error writing", writeFuture.cause());
                    }
                    final long latency = System.nanoTime() - handler.startTime;
                    // This handler is executed while holding the writeLock of the channel.
                    // defunct might close the pool, which will close all of its connections; closing a connection also
                    // requires its writeLock.
                    // Therefore if multiple connections in the same pool get a write error, they could deadlock;
                    // we run defunct on a separate thread to avoid that.
                    factory.manager.executor.execute(new Runnable() {
                        @Override
                        public void run() {
                            handler.callback.onException(Connection.this, defunct(ce), latency, handler.retryCount);
                        }
                    });
                } else {
                    logger.trace("{} request sent successfully", Connection.this);
                }
            }
        };
    }

    boolean hasPool() {
        return this.poolRef.get() != null;
    }

    /** @return whether the connection was already associated with a pool */
    boolean setPool(HostConnectionPool pool) {
        return poolRef.compareAndSet(null, pool);
    }

    /**
     * If the connection is part of a pool, return it to the pool.
     * The connection should generally not be reused after that.
     */
    void release() {
        HostConnectionPool pool = poolRef.get();
        if (pool != null)
            pool.returnConnection(this);
    }

    public boolean isClosed() {
        return closeFuture.get() != null;
    }

    /**
     * Closes the connection: no new writes will be accepted after this method has returned.
     *
     * However, a closed connection might still have ongoing queries awaiting for their result.
     * When all these ongoing queries have completed, the underlying channel will be closed; we
     * refer to this final state as "terminated".
     *
     * @return a future that will complete once the connection has terminated.
     *
     * @see #tryTerminate(boolean)
     */
    public CloseFuture closeAsync() {

        ConnectionCloseFuture future = new ConnectionCloseFuture();
        if (!closeFuture.compareAndSet(null, future)) {
            // close had already been called, return the existing future
            return closeFuture.get();
        }

        logger.debug("{} closing connection", this);

        boolean terminated = tryTerminate(false);
        if (!terminated) {
            // The time by which all pending requests should have normally completed (use twice the read timeout for a generous
            // estimate -- note that this does not cover the eventuality that read timeout is updated dynamically, but we can live
            // with that).
            long terminateTime = System.currentTimeMillis() + 2 * factory.getReadTimeoutMillis();
            factory.reaper.register(this, terminateTime);
        }
        return future;
    }

    /**
     * Tries to terminate a closed connection, i.e. release system resources.
     *
     * This is called both by "normal" code and by {@link Cluster.ConnectionReaper}.
     *
     * @param force whether to proceed if there are still outstanding requests.
     * @return whether the connection has actually terminated.
     *
     * @see #closeAsync()
     */
    boolean tryTerminate(boolean force) {
        assert isClosed();
        ConnectionCloseFuture future = closeFuture.get();

        if (future.isDone()) {
            logger.debug("{} has already terminated", this);
            return true;
        } else {
            if (force || dispatcher.pending.isEmpty()) {
                if (force)
                    logger.warn("Forcing termination of {}. This should not happen and is likely a bug, please report.", this);
                future.force();
                return true;
            } else {
                logger.debug("Not terminating {}: there are still pending requests", this);
                return false;
            }
        }
    }

    @Override
    public String toString() {
        return String.format("Connection[%s, inFlight=%d, closed=%b]", name, inFlight.get(), isClosed());
    }

    public static class Factory {

        public final HashedWheelTimer timer;

        private final EventLoopGroup eventLoopGroup;
        private final Class<? extends Channel> channelClass;

        private final ChannelGroup allChannels = new DefaultChannelGroup(GlobalEventExecutor.INSTANCE);

        private final ConcurrentMap<Host, AtomicInteger> idGenerators = new ConcurrentHashMap<Host, AtomicInteger>();
        public final DefaultResponseHandler defaultHandler;
        final Cluster.Manager manager;
        final Cluster.ConnectionReaper reaper;
        public final Configuration configuration;

        public final AuthProvider authProvider;
        private volatile boolean isShutdown;

<<<<<<< HEAD
        volatile ProtocolVersion protocolVersion;
=======
        volatile int protocolVersion;
        private final NettyOptions nettyOptions;
>>>>>>> 74285f81

        Factory(Cluster.Manager manager, Configuration configuration) {
            this.defaultHandler = manager;
            this.manager = manager;
            this.reaper = manager.reaper;
            this.configuration = configuration;
            this.authProvider = configuration.getProtocolOptions().getAuthProvider();
            this.protocolVersion = configuration.getProtocolOptions().initialProtocolVersion;
            this.nettyOptions = configuration.getNettyOptions();
            this.eventLoopGroup = nettyOptions.eventLoopGroup(manager.threadFactory("nio-worker"));
            this.channelClass = nettyOptions.channelClass();
            this.timer = new HashedWheelTimer(manager.threadFactory("timeouter"));
        }

        public int getPort() {
            return configuration.getProtocolOptions().getPort();
        }

        /**
         * Opens a new connection to the node this factory points to.
         *
         * @return the newly created (and initialized) connection.
         *
         * @throws ConnectionException if connection attempt fails.
         */
        public Connection open(Host host) throws ConnectionException, InterruptedException, UnsupportedProtocolVersionException, ClusterNameMismatchException {
            InetSocketAddress address = host.getSocketAddress();

            if (isShutdown)
                throw new ConnectionException(address, "Connection factory is shut down");

            String name = address.toString() + '-' + getIdGenerator(host).getAndIncrement();
            Connection connection = new Connection(name, address, this);
            // This method opens the connection synchronously, so wait until it's initialized
            try {
                connection.initAsync().get();
                return connection;
            } catch (ExecutionException e) {
                throw launderAsyncInitException(e);
            }
        }

        /**
         * Same as open, but associate the created connection to the provided connection pool.
         */
        public Connection open(HostConnectionPool pool) throws ConnectionException, InterruptedException, UnsupportedProtocolVersionException, ClusterNameMismatchException {
            try {
                Connection connection = newConnection(pool);
                connection.initAsync().get();
                return connection;
            } catch (ExecutionException e) {
                throw launderAsyncInitException(e);
            }
        }

        /**
         * Creates a new connection and associates it to the provided connection pool, but does not start it.
         */
        public Connection newConnection(HostConnectionPool pool) {
            InetSocketAddress address = pool.host.getSocketAddress();
            String name = address.toString() + '-' + getIdGenerator(pool.host).getAndIncrement();

            return new Connection(name, address, this, pool);
        }

        static RuntimeException launderAsyncInitException(ExecutionException e) throws ConnectionException, InterruptedException, UnsupportedProtocolVersionException, ClusterNameMismatchException {
            Throwable t = e.getCause();
            if (t instanceof ConnectionException)
                throw (ConnectionException)t;
            if (t instanceof InterruptedException)
                throw (InterruptedException)t;
            if (t instanceof UnsupportedProtocolVersionException)
                throw (UnsupportedProtocolVersionException)t;
            if (t instanceof ClusterNameMismatchException)
                throw (ClusterNameMismatchException)t;
            if (t instanceof DriverException)
                throw (DriverException)t;

            return new RuntimeException("Unexpected exception during connection initialization", t);
        }

        private AtomicInteger getIdGenerator(Host host) {
            AtomicInteger g = idGenerators.get(host);
            if (g == null) {
                g = new AtomicInteger(1);
                AtomicInteger old = idGenerators.putIfAbsent(host, g);
                if (old != null)
                    g = old;
            }
            return g;
        }

        public long getConnectTimeoutMillis() {
            return configuration.getSocketOptions().getConnectTimeoutMillis();
        }

        public long getReadTimeoutMillis() {
            return configuration.getSocketOptions().getReadTimeoutMillis();
        }

        private Bootstrap newBootstrap() {
            Bootstrap b = new Bootstrap();
            b.group(eventLoopGroup)
                .channel(channelClass);

            SocketOptions options = configuration.getSocketOptions();

            b.option(ChannelOption.CONNECT_TIMEOUT_MILLIS, options.getConnectTimeoutMillis());
            Boolean keepAlive = options.getKeepAlive();
            if (keepAlive != null)
                b.option(ChannelOption.SO_KEEPALIVE, keepAlive);
            Boolean reuseAddress = options.getReuseAddress();
            if (reuseAddress != null)
                b.option(ChannelOption.SO_REUSEADDR, reuseAddress);
            Integer soLinger = options.getSoLinger();
            if (soLinger != null)
                b.option(ChannelOption.SO_LINGER, soLinger);
            Boolean tcpNoDelay = options.getTcpNoDelay();
            if (tcpNoDelay != null)
                b.option(ChannelOption.TCP_NODELAY, tcpNoDelay);
            Integer receiveBufferSize = options.getReceiveBufferSize();
            if (receiveBufferSize != null)
                b.option(ChannelOption.SO_RCVBUF, receiveBufferSize);
            Integer sendBufferSize = options.getSendBufferSize();
            if (sendBufferSize != null)
                b.option(ChannelOption.SO_SNDBUF, sendBufferSize);

            nettyOptions.afterBootstrapInitialized(b);
            return b;
        }

        public void shutdown() {
            // Make sure we skip creating connection from now on.
            isShutdown = true;

            // All channels should be closed already, we call this just to be sure. And we know
            // we're not on an I/O thread or anything, so just call await.
            allChannels.close().awaitUninterruptibly();

            nettyOptions.onClusterClose(eventLoopGroup);
            timer.stop();
        }
    }

    private static final class Flusher implements Runnable {
        final WeakReference<EventLoop> eventLoopRef;
        final Queue<FlushItem> queued = new ConcurrentLinkedQueue<FlushItem>();
        final AtomicBoolean running = new AtomicBoolean(false);
        final HashSet<Channel> channels = new HashSet<Channel>();
        final List<FlushItem> flushed = Lists.newArrayListWithExpectedSize(50);
        int runsSinceFlush = 0;
        int runsWithNoWork = 0;

        private Flusher(EventLoop eventLoop) {
            this.eventLoopRef = new WeakReference<EventLoop>(eventLoop);
        }

        void start() {
            if (!running.get() && running.compareAndSet(false, true)) {
                EventLoop eventLoop = eventLoopRef.get();
                if (eventLoop != null)
                    eventLoop.execute(this);
            }
        }

        @Override
        public void run() {

            boolean doneWork = false;
            FlushItem flush;
            while (null != (flush = queued.poll())) {
                channels.add(flush.channel);
                flush.channel.write(flush.request).addListener(flush.listener);
                flushed.add(flush);
                doneWork = true;
            }

            runsSinceFlush++;

            if (!doneWork || runsSinceFlush > 2 || flushed.size() > 50) {
                for (Channel channel : channels)
                    channel.flush();

                channels.clear();
                flushed.clear();
                runsSinceFlush = 0;
            }

            if (doneWork) {
                runsWithNoWork = 0;
            } else {
                // either reschedule or cancel
                if (++runsWithNoWork > 5) {
                    running.set(false);
                    if (queued.isEmpty() || !running.compareAndSet(false, true))
                        return;
                }
            }

            EventLoop eventLoop = eventLoopRef.get();
            if(eventLoop != null) {
                eventLoop.schedule(this, 10000, TimeUnit.NANOSECONDS);
            }
        }
    }

    private static final ConcurrentMap<EventLoop, Flusher> flusherLookup = new MapMaker()
        .concurrencyLevel(16)
            .weakKeys()
            .makeMap();

    private static class FlushItem {
        final Channel channel;
        final Object request;
        final ChannelFutureListener listener;

        private FlushItem(Channel channel, Object request, ChannelFutureListener listener) {
            this.channel = channel;
            this.request = request;
            this.listener = listener;
        }
    }

    private void flush(FlushItem item) {
        EventLoop loop = item.channel.eventLoop();
        Flusher flusher = flusherLookup.get(loop);
        if (flusher == null) {
            Flusher alt = flusherLookup.putIfAbsent(loop, flusher = new Flusher(loop));
            if (alt != null)
                flusher = alt;
        }

        flusher.queued.add(item);
        flusher.start();
    }

    private class Dispatcher extends SimpleChannelInboundHandler<Message.Response> {

        public final StreamIdGenerator streamIdHandler;
        private final ConcurrentMap<Integer, ResponseHandler> pending = new ConcurrentHashMap<Integer, ResponseHandler>();

        Dispatcher() {
            ProtocolVersion protocolVersion = factory.protocolVersion;
            if (protocolVersion == null) {
                // This happens for the first control connection because the protocol version has not been
                // negociated yet.
                assert !(Connection.this instanceof PooledConnection);
                protocolVersion = ProtocolVersion.V2;
            }
            streamIdHandler = StreamIdGenerator.newInstance(protocolVersion);
        }

        public void add(ResponseHandler handler) {
            ResponseHandler old = pending.put(handler.streamId, handler);
            assert old == null;
        }

        public void removeHandler(ResponseHandler handler, boolean releaseStreamId) {

            // If we don't release the ID, mark first so that we can rely later on the fact that if
            // we receive a response for an ID with no handler, it's that this ID has been marked.
            if (!releaseStreamId)
                streamIdHandler.mark(handler.streamId);

            // If a RequestHandler is cancelled right when the response arrives, this method (called with releaseStreamId=false) will race with messageReceived.
            // messageReceived could have already released the streamId, which could have already been reused by another request. We must not remove the handler
            // if it's not ours, because that would cause the other request to hang forever.
            boolean removed = pending.remove(handler.streamId, handler);
            if (!removed) {
                // We raced, so if we marked the streamId above, that was wrong.
                if (!releaseStreamId)
                    streamIdHandler.unmark(handler.streamId);
                return;
            }
            handler.cancelTimeout();

            if (releaseStreamId)
                streamIdHandler.release(handler.streamId);

            if (isClosed())
                tryTerminate(false);
        }

        @Override
        protected void channelRead0(ChannelHandlerContext ctx, Message.Response response) throws Exception {
            int streamId = response.getStreamId();

            if(logger.isTraceEnabled())
                logger.trace("{} received: {}", Connection.this, asDebugString(response));

            if (streamId < 0) {
                factory.defaultHandler.handle(response);
                return;
            }

            ResponseHandler handler = pending.remove(streamId);
            streamIdHandler.release(streamId);
            if (handler == null) {
                /**
                 * During normal operation, we should not receive responses for which we don't have a handler. There is
                 * two cases however where this can happen:
                 *   1) The connection has been defuncted due to some internal error and we've raced between removing the
                 *      handler and actually closing the connection; since the original error has been logged, we're fine
                 *      ignoring this completely.
                 *   2) This request has timed out. In that case, we've already switched to another host (or errored out
                 *      to the user). So log it for debugging purpose, but it's fine ignoring otherwise.
                 */
                streamIdHandler.unmark(streamId);
                if (logger.isDebugEnabled())
                    logger.debug("{} Response received on stream {} but no handler set anymore (either the request has "
                               + "timed out or it was closed due to another error). Received message is {}", Connection.this, streamId, asDebugString(response));
                return;
            }
            handler.cancelTimeout();
            handler.callback.onSet(Connection.this, response, System.nanoTime() - handler.startTime, handler.retryCount);

            // If we happen to be closed and we're the last outstanding request, we need to terminate the connection
            // (note: this is racy as the signaling can be called more than once, but that's not a problem)
            if (isClosed())
                tryTerminate(false);
        }

        @Override
        public void userEventTriggered(ChannelHandlerContext ctx, Object evt) throws Exception {
            if (evt instanceof IdleStateEvent && ((IdleStateEvent)evt).state() == ALL_IDLE) {
                logger.debug("{} was inactive for {} seconds, sending heartbeat", Connection.this, factory.configuration.getPoolingOptions().getHeartbeatIntervalSeconds());
                write(HEARTBEAT_CALLBACK);
            }
        }

        // Make sure we don't print huge responses in debug/error logs.
        private String asDebugString(Object obj) {
            if (obj == null)
                return "null";

            String msg = obj.toString();
            if (msg.length() < 500)
                return msg;

            return msg.substring(0, 500) + "... [message of size " + msg.length() + " truncated]";
        }

        @Override
        public void exceptionCaught(ChannelHandlerContext ctx, Throwable cause) throws Exception {
            if (logger.isDebugEnabled())
                logger.debug(String.format("%s connection error", Connection.this), cause);

            // Ignore exception while writing, this will be handled by write() directly
            if (writer.get() > 0)
                return;

            defunct(new TransportException(address, String.format("Unexpected exception triggered (%s)", cause), cause));
        }

        public void errorOutAllHandler(ConnectionException ce) {
            Iterator<ResponseHandler> iter = pending.values().iterator();
            while (iter.hasNext())
            {
                ResponseHandler handler = iter.next();
                handler.cancelTimeout();
                handler.callback.onException(Connection.this, ce, System.nanoTime() - handler.startTime, handler.retryCount);
                iter.remove();
            }
        }
    }

    private class ChannelCloseListener implements ChannelFutureListener {
        @Override
        public void operationComplete(ChannelFuture future) throws Exception {
            // If we've closed the channel client side then we don't really want to defunct the connection, but
            // if there is remaining thread waiting on us, we still want to wake them up
            if (!isInitialized || isClosed()) {
                dispatcher.errorOutAllHandler(new TransportException(address, "Channel has been closed"));
                // we still want to force so that the future completes
                Connection.this.closeAsync().force();
            } else
                defunct(new TransportException(address, "Channel has been closed"));
        }
    }

    private static final ResponseCallback HEARTBEAT_CALLBACK = new ResponseCallback() {

        @Override
        public Message.Request request() {
            return new Requests.Options();
        }

        @Override
        public int retryCount() {
            return 0; // no retries here
        }

        @Override
        public void onSet(Connection connection, Message.Response response, long latency, int retryCount) {
            switch (response.type) {
                case SUPPORTED:
                    logger.debug("{} heartbeat query succeeded", connection);
                    break;
                default:
                    fail(connection, new ConnectionException(connection.address, "Unexpected heartbeat response: " + response));
            }
        }

        @Override
        public void onException(Connection connection, Exception exception, long latency, int retryCount) {
            // Nothing to do: the connection is already defunct if we arrive here
        }

        @Override
        public boolean onTimeout(Connection connection, long latency, int retryCount) {
            fail(connection, new ConnectionException(connection.address, "Heartbeat query timed out"));
            return true;
        }

        private void fail(Connection connection, Exception e) {
            connection.defunct(e);
        }
    };

    private class ConnectionCloseFuture extends CloseFuture {

        @Override
        public ConnectionCloseFuture force() {
            // Note: we must not call releaseExternalResources on the bootstrap, because this shutdown the executors, which are shared

            // This method can be thrown during initialization, at which point channel is not yet set. This is ok.
            if (channel == null) {
                set(null);
                return this;
            }

            // We're going to close this channel. If anyone is waiting on that connection, we should defunct it otherwise it'll wait
            // forever. In general this won't happen since we get there only when all ongoing query are done, but this can happen
            // if the shutdown is forced. This is a no-op if there is no handler set anymore.
            dispatcher.errorOutAllHandler(new TransportException(address, "Connection has been closed"));

            ChannelFuture future = channel.close();
            future.addListener(new ChannelFutureListener() {
                public void operationComplete(ChannelFuture future) {
                    factory.allChannels.remove(channel);
                    if (future.cause() != null) {
                        logger.warn("Error closing channel", future.cause());
                        ConnectionCloseFuture.this.setException(future.cause());
                    } else
                        ConnectionCloseFuture.this.set(null);
                }
            });
            return this;
        }
    }

    static class Future extends AbstractFuture<Message.Response> implements RequestHandler.Callback {

        private final Message.Request request;
        private volatile InetSocketAddress address;

        public Future(Message.Request request) {
            this.request = request;
        }

        @Override
        public void register(RequestHandler handler) {
            // noop, we don't care about the handler here so far
        }

        @Override
        public Message.Request request() {
            return request;
        }

        @Override
        public int retryCount() {
            // This is ignored, as there is no retry logic in this class
            return 0;
        }

        @Override
        public void onSet(Connection connection, Message.Response response, ExecutionInfo info, Statement statement, long latency) {
            onSet(connection, response, latency, 0);
        }

        @Override
        public void onSet(Connection connection, Message.Response response, long latency, int retryCount) {
            this.address = connection.address;
            super.set(response);
        }

        @Override
        public void onException(Connection connection, Exception exception, long latency, int retryCount) {
            // If all nodes are down, we will get a null connection here. This is fine, if we have
            // an exception, consumers shouldn't assume the address is not null.
            if (connection != null)
                this.address = connection.address;
            super.setException(exception);
        }

        @Override
        public boolean onTimeout(Connection connection, long latency, int retryCount) {
            assert connection != null; // We always timeout on a specific connection, so this shouldn't be null
            this.address = connection.address;
            return super.setException(new OperationTimedOutException(connection.address));
        }

        public InetSocketAddress getAddress() {
            return address;
        }
    }

    interface ResponseCallback {
        public Message.Request request();
        public int retryCount();
        public void onSet(Connection connection, Message.Response response, long latency, int retryCount);
        public void onException(Connection connection, Exception exception, long latency, int retryCount);
        public boolean onTimeout(Connection connection, long latency, int retryCount);
    }

    static class ResponseHandler {

        public final Connection connection;
        public final int streamId;
        public final ResponseCallback callback;
        public final int retryCount;

        private final long startTime;
        private volatile Timeout timeout;

        private final AtomicBoolean isCancelled = new AtomicBoolean();

        public ResponseHandler(Connection connection, ResponseCallback callback) throws BusyConnectionException {
            this.connection = connection;
            this.streamId = connection.dispatcher.streamIdHandler.next();
            this.callback = callback;
            this.retryCount = callback.retryCount();

            this.startTime = System.nanoTime();
        }

        void startTimeout() {
            long timeoutMs = connection.factory.getReadTimeoutMillis();
            this.timeout = timeoutMs <= 0 ? null : connection.factory.timer.newTimeout(onTimeoutTask(), timeoutMs, TimeUnit.MILLISECONDS);
        }

        void cancelTimeout() {
            if (timeout != null)
                timeout.cancel();
        }

        public void cancelHandler() {
            if (!isCancelled.compareAndSet(false, true))
                return;

            // We haven't really received a response: we want to remove the handle because we gave up on that
            // request and there is no point in holding the handler, but we don't release the streamId. If we
            // were, a new request could reuse that ID but get the answer to the request we just gave up on instead
            // of its own answer, and we would have no way to detect that.
            connection.dispatcher.removeHandler(this, false);
            connection.release();
        }

        private TimerTask onTimeoutTask() {
            return new TimerTask() {
                @Override
                public void run(Timeout timeout) {
                    if (callback.onTimeout(connection, System.nanoTime() - startTime, retryCount))
                        cancelHandler();
                }
            };
        }
    }

    public interface DefaultResponseHandler {
        public void handle(Message.Response response);
    }

    private static class Initializer extends ChannelInitializer<SocketChannel> {
        // Stateless handlers
        private static final Message.ProtocolDecoder messageDecoder = new Message.ProtocolDecoder();
        private static final Message.ProtocolEncoder messageEncoderV1 = new Message.ProtocolEncoder(ProtocolVersion.V1);
        private static final Message.ProtocolEncoder messageEncoderV2 = new Message.ProtocolEncoder(ProtocolVersion.V2);
        private static final Message.ProtocolEncoder messageEncoderV3 = new Message.ProtocolEncoder(ProtocolVersion.V3);
        private static final Frame.Encoder frameEncoder = new Frame.Encoder();

        private final ProtocolVersion protocolVersion;
        private final Connection connection;
        private final FrameCompressor compressor;
        private final SSLOptions sslOptions;
        private final NettyOptions nettyOptions;
        private final ChannelHandler idleStateHandler;

<<<<<<< HEAD
        public PipelineFactory(Connection connection, ProtocolVersion protocolVersion, FrameCompressor compressor, SSLOptions sslOptions, int heartBeatIntervalSeconds, HashedWheelTimer timer) {
=======
        public Initializer(Connection connection, int protocolVersion, FrameCompressor compressor, SSLOptions sslOptions, int heartBeatIntervalSeconds, NettyOptions nettyOptions) {
>>>>>>> 74285f81
            this.connection = connection;
            this.protocolVersion = protocolVersion;
            this.compressor = compressor;
            this.sslOptions = sslOptions;
            this.nettyOptions = nettyOptions;
            this.idleStateHandler = new IdleStateHandler(0, 0, heartBeatIntervalSeconds);
        }

        @Override
        protected void initChannel(SocketChannel channel) throws Exception {
            ChannelPipeline pipeline = channel.pipeline();

            if (sslOptions != null) {
                SSLEngine engine = sslOptions.context.createSSLEngine();
                engine.setUseClientMode(true);
                engine.setEnabledCipherSuites(sslOptions.cipherSuites);
                SslHandler handler = new SslHandler(engine);
                pipeline.addLast("ssl", handler);
            }

//            pipeline.addLast("debug", new LoggingHandler(LogLevel.INFO));

            pipeline.addLast("frameDecoder", new Frame.Decoder());
            pipeline.addLast("frameEncoder", frameEncoder);

            if (compressor != null) {
                pipeline.addLast("frameDecompressor", new Frame.Decompressor(compressor));
                pipeline.addLast("frameCompressor", new Frame.Compressor(compressor));
            }

            pipeline.addLast("messageDecoder", messageDecoder);
            pipeline.addLast("messageEncoder", messageEncoderFor(protocolVersion));

            pipeline.addLast("idleStateHandler", idleStateHandler);

            pipeline.addLast("dispatcher", connection.dispatcher);

            nettyOptions.afterChannelInitialized(channel);
        }

        private Message.ProtocolEncoder messageEncoderFor(ProtocolVersion version) {
            switch (version) {
                case V1:
                    return messageEncoderV1;
                case V2:
                    return messageEncoderV2;
                case V3:
                    return messageEncoderV3;
                default:
                    throw new DriverInternalError("Unsupported protocol version " + protocolVersion);
            }
        }
    }
}<|MERGE_RESOLUTION|>--- conflicted
+++ resolved
@@ -49,6 +49,7 @@
 
 import com.datastax.driver.core.exceptions.AuthenticationException;
 import com.datastax.driver.core.exceptions.DriverException;
+import com.datastax.driver.core.exceptions.DriverInternalError;
 import com.datastax.driver.core.utils.MoreFutures;
 
 // For LoggingHandler
@@ -121,22 +122,16 @@
         if (factory.isShutdown)
             return Futures.immediateFailedFuture(new ConnectionException(address, "Connection factory is shut down"));
 
-        int protocolVersion = factory.protocolVersion == 1 ? 1 : 2;
+        ProtocolVersion protocolVersion = factory.protocolVersion == null ? ProtocolVersion.NEWEST_SUPPORTED : factory.protocolVersion;
         final SettableFuture<Void> channelReadyFuture = SettableFuture.create();
 
         try {
             Bootstrap bootstrap = factory.newBootstrap();
             ProtocolOptions protocolOptions = factory.configuration.getProtocolOptions();
-<<<<<<< HEAD
-            ProtocolVersion protocolVersion = factory.protocolVersion == null ? ProtocolVersion.NEWEST_SUPPORTED : factory.protocolVersion;
-            bootstrap.setPipelineFactory(new PipelineFactory(this, protocolVersion, protocolOptions.getCompression().compressor, protocolOptions.getSSLOptions(),
-                factory.configuration.getPoolingOptions().getHeartbeatIntervalSeconds(), factory.timer));
-=======
             bootstrap.handler(
                 new Initializer(this, protocolVersion, protocolOptions.getCompression().compressor(), protocolOptions.getSSLOptions(),
                     factory.configuration.getPoolingOptions().getHeartbeatIntervalSeconds(),
                     factory.configuration.getNettyOptions()));
->>>>>>> 74285f81
 
             ChannelFuture future = bootstrap.connect(address);
 
@@ -227,42 +222,7 @@
         return " (" + msg + ')';
     }
 
-<<<<<<< HEAD
-    private void initializeTransport(ProtocolVersion version, String clusterName) throws ConnectionException, InterruptedException, UnsupportedProtocolVersionException, ClusterNameMismatchException {
-        try {
-            ProtocolOptions.Compression compression = factory.configuration.getProtocolOptions().getCompression();
-            Message.Response response = write(new Requests.Startup(compression)).get();
-            switch (response.type) {
-                case READY:
-                    break;
-                case ERROR:
-                    Responses.Error error = (Responses.Error)response;
-                    // Testing for a specific string is a tad fragile but well, we don't have much choice
-                    if (error.code == ExceptionCode.PROTOCOL_ERROR && error.message.contains("Invalid or unsupported protocol version"))
-                        throw unsupportedProtocolVersionException(version, error.serverProtocolVersion);
-                    throw defunct(new TransportException(address, String.format("Error initializing connection: %s", error.message)));
-                case AUTHENTICATE:
-                    Authenticator authenticator = factory.authProvider.newAuthenticator(address);
-                    switch (version) {
-                        case V1:
-                            if (authenticator instanceof ProtocolV1Authenticator)
-                                authenticateV1(authenticator);
-                            else
-                                // DSE 3.x always uses SASL authentication backported from protocol v2
-                                authenticateV2(authenticator);
-                            break;
-                        case V2:
-                        case V3:
-                            authenticateV2(authenticator);
-                            break;
-                        default:
-                            throw defunct(version.unsupported());
-                    }
-                    break;
-                default:
-                    throw defunct(new TransportException(address, String.format("Unexpected %s response message from server to a STARTUP message", response.type)));
-=======
-    private AsyncFunction<Void, Void> onChannelReady(final int protocolVersion, final Executor initExecutor) {
+    private AsyncFunction<Void, Void> onChannelReady(final ProtocolVersion protocolVersion, final Executor initExecutor) {
         return new AsyncFunction<Void, Void>() {
             @Override
             public ListenableFuture<Void> apply(Void input) throws Exception {
@@ -270,49 +230,38 @@
                 Future startupResponseFuture = write(new Requests.Startup(compression));
                 return Futures.transform(startupResponseFuture,
                     onStartupResponse(protocolVersion, initExecutor), initExecutor);
->>>>>>> 74285f81
             }
         };
     }
 
-<<<<<<< HEAD
-            checkClusterName(version, clusterName);
-        } catch (BusyConnectionException e) {
-            throw defunct(new DriverInternalError("Newly created connection should not be busy"));
-        } catch (ExecutionException e) {
-            throw defunct(new ConnectionException(address, String.format("Unexpected error during transport initialization (%s)", e.getCause()), e.getCause()));
-        }
-    }
-
-    private UnsupportedProtocolVersionException unsupportedProtocolVersionException(ProtocolVersion triedVersion, ProtocolVersion serverProtocolVersion) {
-        logger.debug("Got unsupported protocol version error from {} for version {} server supports version {}", address, triedVersion, serverProtocolVersion);
-        return new UnsupportedProtocolVersionException(address, triedVersion, serverProtocolVersion);
-=======
-    private AsyncFunction<Message.Response, Void> onStartupResponse(final int protocolVersion, final Executor initExecutor) {
+    private AsyncFunction<Message.Response, Void> onStartupResponse(final ProtocolVersion protocolVersion, final Executor initExecutor) {
         return new AsyncFunction<Message.Response, Void>() {
             @Override
             public ListenableFuture<Void> apply(Message.Response response) throws Exception {
                 switch (response.type) {
                     case READY:
-                        return checkClusterName(initExecutor);
+                        return checkClusterName(protocolVersion, initExecutor);
                     case ERROR:
                         Responses.Error error = (Responses.Error)response;
                         // Testing for a specific string is a tad fragile but well, we don't have much choice
                         if (error.code == ExceptionCode.PROTOCOL_ERROR && error.message.contains("Invalid or unsupported protocol version"))
-                            throw unsupportedProtocolVersionException(protocolVersion);
+                            throw unsupportedProtocolVersionException(protocolVersion, error.serverProtocolVersion);
                         throw new TransportException(address, String.format("Error initializing connection: %s", error.message));
                     case AUTHENTICATE:
                         Authenticator authenticator = factory.authProvider.newAuthenticator(address);
-                        if (protocolVersion == 1)
-                        {
-                            if (authenticator instanceof ProtocolV1Authenticator)
-                                return authenticateV1(authenticator, initExecutor);
-                            else
-                                // DSE 3.x always uses SASL authentication backported from protocol v2
-                                return authenticateV2(authenticator, initExecutor);
+                        switch (protocolVersion) {
+                            case V1:
+                                if (authenticator instanceof ProtocolV1Authenticator)
+                                    return authenticateV1(authenticator, protocolVersion, initExecutor);
+                                else
+                                    // DSE 3.x always uses SASL authentication backported from protocol v2
+                                    return authenticateV2(authenticator, protocolVersion, initExecutor);
+                            case V2:
+                            case V3:
+                                return authenticateV2(authenticator, protocolVersion, initExecutor);
+                            default:
+                                throw defunct(protocolVersion.unsupported());
                         }
-                        else
-                            return authenticateV2(authenticator, initExecutor);
                     default:
                         throw new TransportException(address, String.format("Unexpected %s response message from server to a STARTUP message", response.type));
                 }
@@ -323,14 +272,14 @@
     // Due to C* gossip bugs, system.peers may report nodes that are gone from the cluster.
     // If these nodes have been recommissionned to another cluster and are up, nothing prevents the driver from connecting
     // to them. So we check that the cluster the node thinks it belongs to is our cluster (JAVA-397).
-    private ListenableFuture<Void> checkClusterName(final Executor executor) {
+    private ListenableFuture<Void> checkClusterName(ProtocolVersion protocolVersion, final Executor executor) {
         final String expected = factory.manager.metadata.clusterName;
 
         // At initialization, the cluster is not known yet
         if (expected == null)
             return MoreFutures.VOID_SUCCESS;
 
-        DefaultResultSetFuture clusterNameFuture = new DefaultResultSetFuture(null,new Requests.Query("select cluster_name from system.local"));
+        DefaultResultSetFuture clusterNameFuture = new DefaultResultSetFuture(null, protocolVersion, new Requests.Query("select cluster_name from system.local"));
         try {
             write(clusterNameFuture);
             return Futures.transform(clusterNameFuture,
@@ -347,10 +296,9 @@
         } catch (Exception e) {
             return Futures.immediateFailedFuture(e);
         }
->>>>>>> 74285f81
-    }
-
-    private ListenableFuture<Void> authenticateV1(Authenticator authenticator, final Executor executor) {
+    }
+
+    private ListenableFuture<Void> authenticateV1(Authenticator authenticator, final ProtocolVersion protocolVersion, final Executor executor) {
         Requests.Credentials creds = new Requests.Credentials(((ProtocolV1Authenticator)authenticator).getCredentials());
         try {
             Future authResponseFuture = write(creds);
@@ -360,7 +308,7 @@
                     public ListenableFuture<Void> apply(Message.Response authResponse) throws Exception {
                         switch (authResponse.type) {
                             case READY:
-                                return checkClusterName(executor);
+                                return checkClusterName(protocolVersion, executor);
                             case ERROR:
                                 throw new AuthenticationException(address, ((Responses.Error)authResponse).message);
                             default:
@@ -373,20 +321,20 @@
         }
     }
 
-    private ListenableFuture<Void> authenticateV2(final Authenticator authenticator, final Executor executor) {
+    private ListenableFuture<Void> authenticateV2(final Authenticator authenticator, final ProtocolVersion protocolVersion, final Executor executor) {
         byte[] initialResponse = authenticator.initialResponse();
         if (null == initialResponse)
             initialResponse = EMPTY_BYTE_ARRAY;
 
         try {
             Future authResponseFuture = write(new Requests.AuthResponse(initialResponse));
-            return Futures.transform(authResponseFuture, onV2AuthResponse(authenticator, executor), executor);
+            return Futures.transform(authResponseFuture, onV2AuthResponse(authenticator, protocolVersion, executor), executor);
         } catch (Exception e) {
             return Futures.immediateFailedFuture(e);
         }
     }
 
-    private AsyncFunction<Message.Response, Void> onV2AuthResponse(final Authenticator authenticator, final Executor executor) {
+    private AsyncFunction<Message.Response, Void> onV2AuthResponse(final Authenticator authenticator, final ProtocolVersion protocolVersion, final Executor executor) {
         return new AsyncFunction<Message.Response, Void>() {
             @Override
             public ListenableFuture<Void> apply(Message.Response authResponse) throws Exception {
@@ -394,19 +342,19 @@
                     case AUTH_SUCCESS:
                         logger.trace("{} Authentication complete", this);
                         authenticator.onAuthenticationSuccess(((Responses.AuthSuccess)authResponse).token);
-                        return checkClusterName(executor);
+                        return checkClusterName(protocolVersion, executor);
                     case AUTH_CHALLENGE:
                         byte[] responseToServer = authenticator.evaluateChallenge(((Responses.AuthChallenge)authResponse).token);
                         if (responseToServer == null) {
                             // If we generate a null response, then authentication has completed, proceed without
                             // sending a further response back to the server.
                             logger.trace("{} Authentication complete (No response to server)", this);
-                            return checkClusterName(executor);
+                            return checkClusterName(protocolVersion, executor);
                         } else {
                             // Otherwise, send the challenge response back to the server
                             logger.trace("{} Sending Auth response to challenge", this);
                             Future nextResponseFuture = write(new Requests.AuthResponse(responseToServer));
-                            return Futures.transform(nextResponseFuture, onV2AuthResponse(authenticator, executor), executor);
+                            return Futures.transform(nextResponseFuture, onV2AuthResponse(authenticator, protocolVersion, executor), executor);
                         }
                     case ERROR:
                         // This is not very nice, but we're trying to identify if we
@@ -425,26 +373,9 @@
         };
     }
 
-<<<<<<< HEAD
-    // Due to C* gossip bugs, system.peers may report nodes that are gone from the cluster.
-    // If these nodes have been recommissionned to another cluster and are up, nothing prevents the driver from connecting
-    // to them. So we check that the cluster the node thinks it belongs to is our cluster (JAVA-397).
-    private void checkClusterName(ProtocolVersion version, String expected) throws ClusterNameMismatchException, ConnectionException, BusyConnectionException, ExecutionException, InterruptedException {
-        // At initialization, the cluster is not known yet
-        if (expected == null)
-            return;
-
-        DefaultResultSetFuture future = new DefaultResultSetFuture(null, version, new Requests.Query("select cluster_name from system.local"));
-        write(future);
-        Row row = future.get().one();
-        String actual = row.getString("cluster_name");
-        if (!expected.equals(actual))
-            throw new ClusterNameMismatchException(address, actual, expected);
-=======
-    private UnsupportedProtocolVersionException unsupportedProtocolVersionException(int triedVersion) {
-        logger.debug("Got unsupported protocol version error from {} for version {}", address, triedVersion);
-        return new UnsupportedProtocolVersionException(address, triedVersion);
->>>>>>> 74285f81
+    private UnsupportedProtocolVersionException unsupportedProtocolVersionException(ProtocolVersion triedVersion, ProtocolVersion serverProtocolVersion) {
+        logger.debug("Got unsupported protocol version error from {} for version {} server supports version {}", address, triedVersion, serverProtocolVersion);
+        return new UnsupportedProtocolVersionException(address, triedVersion, serverProtocolVersion);
     }
 
     public boolean isDefunct() {
@@ -750,12 +681,8 @@
         public final AuthProvider authProvider;
         private volatile boolean isShutdown;
 
-<<<<<<< HEAD
         volatile ProtocolVersion protocolVersion;
-=======
-        volatile int protocolVersion;
         private final NettyOptions nettyOptions;
->>>>>>> 74285f81
 
         Factory(Cluster.Manager manager, Configuration configuration) {
             this.defaultHandler = manager;
@@ -1002,7 +929,7 @@
             if (protocolVersion == null) {
                 // This happens for the first control connection because the protocol version has not been
                 // negociated yet.
-                assert !(Connection.this instanceof PooledConnection);
+                assert !Connection.this.hasPool();
                 protocolVersion = ProtocolVersion.V2;
             }
             streamIdHandler = StreamIdGenerator.newInstance(protocolVersion);
@@ -1345,11 +1272,7 @@
         private final NettyOptions nettyOptions;
         private final ChannelHandler idleStateHandler;
 
-<<<<<<< HEAD
-        public PipelineFactory(Connection connection, ProtocolVersion protocolVersion, FrameCompressor compressor, SSLOptions sslOptions, int heartBeatIntervalSeconds, HashedWheelTimer timer) {
-=======
-        public Initializer(Connection connection, int protocolVersion, FrameCompressor compressor, SSLOptions sslOptions, int heartBeatIntervalSeconds, NettyOptions nettyOptions) {
->>>>>>> 74285f81
+        public Initializer(Connection connection, ProtocolVersion protocolVersion, FrameCompressor compressor, SSLOptions sslOptions, int heartBeatIntervalSeconds, NettyOptions nettyOptions) {
             this.connection = connection;
             this.protocolVersion = protocolVersion;
             this.compressor = compressor;
