/*
 *      Copyright (C) 2012 DataStax Inc.
 *
 *   Licensed under the Apache License, Version 2.0 (the "License");
 *   you may not use this file except in compliance with the License.
 *   You may obtain a copy of the License at
 *
 *      http://www.apache.org/licenses/LICENSE-2.0
 *
 *   Unless required by applicable law or agreed to in writing, software
 *   distributed under the License is distributed on an "AS IS" BASIS,
 *   WITHOUT WARRANTIES OR CONDITIONS OF ANY KIND, either express or implied.
 *   See the License for the specific language governing permissions and
 *   limitations under the License.
 */
package com.datastax.driver.core;

import com.google.common.util.concurrent.AbstractFuture;

/**
 * A simple future that can be set to a value.
 *
<<<<<<< HEAD
 * Note: this is equivalent to Guava SettableFuture, but the latter is a final class.
=======
 * Note: this is equivalent to Guava's SettableFuture, but the latter is a final class.
>>>>>>> 9de8b5db
 */
class SimpleFuture<V> extends AbstractFuture<V> {

  /**
   * Creates a new {@code SimpleFuture}.
   */
  static <V> SimpleFuture<V> create() {
    return new SimpleFuture<V>();
  }

  protected SimpleFuture() {}

  /**
   * Sets the value of this future.  This method will return {@code true} if
   * the value was successfully set, or {@code false} if the future has already
   * been set or cancelled.
   *
   * @param value the value the future should hold.
   * @return true if the value was successfully set.
   */
  @Override
  public boolean set(V value) {
    return super.set(value);
  }

  /**
   * Sets the future to having failed with the given exception. This exception
   * will be wrapped in an {@code ExecutionException} and thrown from the {@code
   * get} methods. This method will return {@code true} if the exception was
   * successfully set, or {@code false} if the future has already been set or
   * cancelled.
   *
   * @param throwable the exception the future should hold.
   * @return true if the exception was successfully set.
   */
  @Override
  public boolean setException(Throwable throwable) {
    return super.setException(throwable);
  }
}<|MERGE_RESOLUTION|>--- conflicted
+++ resolved
@@ -20,11 +20,8 @@
 /**
  * A simple future that can be set to a value.
  *
-<<<<<<< HEAD
- * Note: this is equivalent to Guava SettableFuture, but the latter is a final class.
-=======
- * Note: this is equivalent to Guava's SettableFuture, but the latter is a final class.
->>>>>>> 9de8b5db
+ * Note that this is equivalent to a Guava SettableFuture, but that the latter
+ *  is a final class.
  */
 class SimpleFuture<V> extends AbstractFuture<V> {
 
