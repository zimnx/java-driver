--- conflicted
+++ resolved
@@ -104,13 +104,7 @@
      *                         reuse as part of this pool. Might be null or already used by another
      *                         pool.
      */
-<<<<<<< HEAD
     ListenableFuture<Void> initAsync(Connection reusedConnection) {
-        String keyspace = manager.poolsState.keyspace;
-
-=======
-    public ListenableFuture<Void> initAsync(Connection reusedConnection) {
->>>>>>> 8162ed29
         Executor initExecutor = manager.cluster.manager.configuration.getPoolingOptions().getInitializationExecutor();
 
         // Create initial core connections
