--- conflicted
+++ resolved
@@ -546,7 +546,6 @@
                 }
             }
         }
-<<<<<<< HEAD
 
         protected void stop() {
             ccmBridge.stop();
@@ -556,8 +555,6 @@
             ccmBridge.start(1, jvmArgs);
         }
 
-=======
->>>>>>> 6aec8dcc
     }
 
     public static class CCMCluster {
