--- conflicted
+++ resolved
@@ -115,17 +115,8 @@
    *
    * @jira_ticket JAVA-1248
    */
-<<<<<<< HEAD
-  @Test(groups = "short", enabled = false /* @IntegrationTestDisabledCassandra3Failure */)
-  public void should_connect_with_beta_when_no_version_explicitly_required_and_flag_set()
-      throws Exception {
-    // Note: when the driver's ProtocolVersion.NEWEST_SUPPORTED will be incremented to V6 or higher
-    // a renegotiation will start taking place here and will downgrade the version from V6 to V5,
-    // but the test should remain valid since it's executed against 3.10 exclusively
-=======
   @Test(groups = "short", enabled = false)
   public void should_connect_with_beta_when_no_version_explicitly_required_and_flag_set() {
->>>>>>> 46efef05
     Cluster cluster =
         Cluster.builder()
             .addContactPoints(getContactPoints())
