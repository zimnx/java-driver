--- conflicted
+++ resolved
@@ -1,6 +1,11 @@
 ## Changelog
 
-<<<<<<< HEAD
+### 3.1.3 (in progress)
+
+- [bug] JAVA-1330: Add un/register for SchemaChangeListener in DelegatingCluster
+- [bug] JAVA-1351: Include Custom Payload in Request.copy.
+
+
 ### 3.1.2
 
 - [bug] JAVA-1321: Wrong OSGi dependency version for Guava.
@@ -105,12 +110,6 @@
 - [new feature] JAVA-1019: SchemaBuilder support for CREATE/ALTER/DROP KEYSPACE.
 - [bug] JAVA-727: Allow monotonic timestamp generators to drift in the future + use microsecond precision when possible.
 - [improvement] JAVA-444: Add Java process information to UUIDs.makeNode() hash.
-=======
-### 3.0.6 (in progress)
-
-- [bug] JAVA-1330: Add un/register for SchemaChangeListener in DelegatingCluster
-- [bug] JAVA-1351: Include Custom Payload in Request.copy.
->>>>>>> b094595c
 
 
 ### 3.0.5
